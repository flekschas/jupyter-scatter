{
  "name": "jupyter-scatter",
  "version": "0.17.2",
  "description": "A scatter plot extension for Jupyter Notebook and Lab",
  "author": "Fritz Lekschas",
  "repository": {
    "type": "git",
    "url": "https://github.com/flekschas/jupyter-scatter.git"
  },
  "license": "Apache-2.0",
  "scripts": {
    "clean": "rm ../jscatter/bundle.js",
    "prepare": "npm run lint && npm run build",
    "build": "esbuild --bundle --format=esm --outfile=../jscatter/bundle.js src/index.js",
    "lint": "eslint src/*",
    "watch": "npm run build -- --watch",
    "test": "npm run lint"
  },
  "dependencies": {
    "@flekschas/utils": "^0.32.2",
    "@jupyter-widgets/base": "^1.1 || ^2 || ^3 || ^4 || ^5 || ^6",
    "d3-axis": "~3.0.0",
    "d3-format": "~3.1.0",
    "d3-hierarchy": "~3.1.2",
    "d3-scale": "~4.0.2",
    "d3-selection": "~3.0.0",
    "d3-time": "~3.1.0",
    "d3-time-format": "~4.1.0",
    "dom-2d-camera": "~2.2.5",
    "gl-matrix": "~3.3.0",
    "pub-sub-es": "~3.0.0",
    "regl": "~2.1.0",
<<<<<<< HEAD
    "regl-scatterplot": "~1.10.3"
=======
    "regl-scatterplot": "~1.10.4"
>>>>>>> de86825a
  },
  "devDependencies": {
    "esbuild": "^0.19.5",
    "eslint": "^8.52.0",
    "eslint-config-prettier": "^9.0.0",
    "eslint-plugin-prettier": "^5.0.1",
    "prettier": "^3.0.3"
  }
}<|MERGE_RESOLUTION|>--- conflicted
+++ resolved
@@ -30,11 +30,7 @@
     "gl-matrix": "~3.3.0",
     "pub-sub-es": "~3.0.0",
     "regl": "~2.1.0",
-<<<<<<< HEAD
-    "regl-scatterplot": "~1.10.3"
-=======
     "regl-scatterplot": "~1.10.4"
->>>>>>> de86825a
   },
   "devDependencies": {
     "esbuild": "^0.19.5",
