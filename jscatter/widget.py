import base64
import IPython.display as ipydisplay
import ipywidgets as widgets
import matplotlib.pyplot as plt
import numpy as np
import anywidget
import pandas as pd
import pathlib

from traitlets import Bool, Dict, Enum, Float, Int, List, Unicode, Union
from traittypes import Array

from .utils import to_hex, with_left_label

SELECTION_DTYPE = 'uint32'
EVENT_TYPES = {
    "TOOLTIP": "tooltip",
    "VIEW_DOWNLOAD": "view_download",
    "VIEW_RESET": "view_reset",
    "VIEW_SAVE": "view_save",
}

def component_idx_to_name(idx):
    if idx == 2:
        return 'valueA'

    if idx == 3:
        return 'valueB'

    return None

def sorting_to_dict(sorting):
    out = dict()
    for order_idx, original_idx in enumerate(sorting):
        out[original_idx] = order_idx
    return out

# Code extracted from maartenbreddels ipyvolume
def array_to_binary(ar, obj=None, force_contiguous=True):
    if ar is None:
        return None
    if ar.dtype.kind not in ['u', 'i', 'f']:  # ints and floats
        raise ValueError("unsupported dtype: %s" % (ar.dtype))
    if ar.dtype == np.float64:  # WebGL does not support float64, case it here
        ar = ar.astype(np.float32)
    if ar.dtype == np.int64:  # JS does not support int64
        ar = ar.astype(np.int32)
    if force_contiguous and not ar.flags["C_CONTIGUOUS"]:  # make sure it's contiguous
        ar = np.ascontiguousarray(ar)
    return {'view': memoryview(ar), 'dtype': str(ar.dtype), 'shape': ar.shape}

def binary_to_array(value, obj=None):
    return np.frombuffer(value['view'], dtype=value['dtype']).reshape(value['shape'])

ndarray_serialization = dict(to_json=array_to_binary, from_json=binary_to_array)

class JupyterScatter(anywidget.AnyWidget):
    _esm = pathlib.Path(__file__).parent / "bundle.js"

    # For debugging
    dom_element_id = Unicode(read_only=True).tag(sync=True)

    # Data
    points = Array(default_value=None).tag(sync=True, **ndarray_serialization)
    transition_points = Bool(False).tag(sync=True)
    prevent_filter_reset = Bool(False).tag(sync=True)
    selection = Array(default_value=None, allow_none=True).tag(sync=True, **ndarray_serialization)
    filter = Array(default_value=None, allow_none=True).tag(sync=True, **ndarray_serialization)
    hovering = Int(None, allow_none=True).tag(sync=True)

    # Channel titles
    x_title = Unicode(None, allow_none=True).tag(sync=True)
    y_title = Unicode(None, allow_none=True).tag(sync=True)
    color_title = Unicode(None, allow_none=True).tag(sync=True)
    opacity_title = Unicode(None, allow_none=True).tag(sync=True)
    size_title = Unicode(None, allow_none=True).tag(sync=True)

    # Scales
    x_scale = Unicode(None, allow_none=True).tag(sync=True)
    y_scale = Unicode(None, allow_none=True).tag(sync=True)
    color_scale = Unicode(None, allow_none=True).tag(sync=True)
    opacity_scale = Unicode(None, allow_none=True).tag(sync=True)
    size_scale = Unicode(None, allow_none=True).tag(sync=True)

    # Domains
    x_domain = List(minlen=2, maxlen=2).tag(sync=True)
    y_domain = List(minlen=2, maxlen=2).tag(sync=True)
    color_domain = Union([Dict(), List(minlen=2, maxlen=2)], allow_none=True).tag(sync=True)
    opacity_domain = Union([Dict(), List(minlen=2, maxlen=2)], allow_none=True).tag(sync=True)
    size_domain = Union([Dict(), List(minlen=2, maxlen=2)], allow_none=True).tag(sync=True)

    # Scale domains
    x_scale_domain = List(minlen=2, maxlen=2).tag(sync=True)
    y_scale_domain = List(minlen=2, maxlen=2).tag(sync=True)

    # Histograms
    x_histogram = List(None, allow_none=True).tag(sync=True)
    y_histogram = List(None, allow_none=True).tag(sync=True)
    color_histogram = List(None, allow_none=True).tag(sync=True)
    opacity_histogram = List(None, allow_none=True).tag(sync=True)
    size_histogram = List(None, allow_none=True).tag(sync=True)

    # Histogram ranges
    x_histogram_range = List(None, allow_none=True, minlen=2, maxlen=2).tag(sync=True)
    y_histogram_range = List(None, allow_none=True, minlen=2, maxlen=2).tag(sync=True)
    color_histogram_range = List(None, allow_none=True, minlen=2, maxlen=2).tag(sync=True)
    opacity_histogram_range = List(None, allow_none=True, minlen=2, maxlen=2).tag(sync=True)
    size_histogram_range = List(None, allow_none=True, minlen=2, maxlen=2).tag(sync=True)

    # View properties
    camera_target = List([0, 0]).tag(sync=True)
    camera_distance = Float(1).tag(sync=True)
    camera_rotation = Float(1).tag(sync=True)
    camera_view = List(None, allow_none=True).tag(sync=True)

    # Zoom properties
    zoom_to = Array(default_value=None, allow_none=True).tag(sync=True, **ndarray_serialization)
    zoom_to_call_idx = Int(0).tag(sync=True)
    zoom_animation = Int(1000).tag(sync=True)
    zoom_padding = Float(0.333).tag(sync=True)
    zoom_on_selection = Bool(False).tag(sync=True)
    zoom_on_filter = Bool(False).tag(sync=True)

    # Interaction properties
    mouse_mode = Enum(['panZoom', 'lasso', 'rotate'], default_value='panZoom').tag(sync=True)
    lasso_initiator = Bool().tag(sync=True)
    lasso_on_long_press = Bool().tag(sync=True)

    # Axes
    axes = Bool().tag(sync=True)
    axes_grid = Bool().tag(sync=True)
    axes_color = List(default_value=[0, 0, 0, 1], minlen=4, maxlen=4).tag(sync=True)
    axes_labels = Union([Bool(), List(minlen=1, maxlen=2)]).tag(sync=True)

    # Legend
    legend = Bool().tag(sync=True)
    legend_position = Enum(
        [
            'top',
            'top-right',
            'top-left',
            'bottom',
            'bottom-right',
            'bottom-left',
            'left',
            'right',
            'center',
        ],
        default_value='top-left'
    ).tag(sync=True)
    legend_size = Enum(
        ['small', 'medium', 'large'], default_value='small'
    ).tag(sync=True)
    legend_color = List(
        default_value=[0, 0, 0, 1], minlen=4, maxlen=4
    ).tag(sync=True)
    legend_encoding = Dict(dict()).tag(sync=True)

    # Tooltip
    tooltip_enable = Bool().tag(sync=True)
    tooltip_size = Enum(
        ['small', 'medium', 'large'], default_value='small'
    ).tag(sync=True)
    tooltip_color = List(
        default_value=[0, 0, 0, 1], minlen=4, maxlen=4
    ).tag(sync=True)
    tooltip_properties = List(
        default_value=['x', 'y', 'color', 'opacity', 'size']
    ).tag(sync=True)
    tooltip_properties_non_visual_info = Dict(dict()).tag(sync=True)
    tooltip_histograms = Bool().tag(sync=True)
    tooltip_histograms_ranges = Dict(dict()).tag(sync=True)
    tooltip_histograms_size = Enum(
        ['small', 'medium', 'large'], default_value='small'
    ).tag(sync=True)
    tooltip_preview = Unicode(None, allow_none=True).tag(sync=True)
    tooltip_preview_type = Enum(
        ['text', 'image', 'audio'], default_value='text'
    ).tag(sync=True)
    tooltip_preview_text_lines = Int(default_value=3, allow_none=True).tag(sync=True)
    tooltip_preview_image_background_color = Union([Enum(['auto']), Unicode()], default_value='auto').tag(sync=True)
    tooltip_preview_image_position = Union([Enum(['top', 'left', 'right', 'bottom', 'center']), Unicode()], allow_none=True, default_value=None).tag(sync=True)
    tooltip_preview_image_size = Enum(['contain', 'cover'], allow_none=True, default_value=None).tag(sync=True)
    tooltip_preview_audio_length = Int(None, allow_none=True).tag(sync=True)
    tooltip_preview_audio_loop = Bool().tag(sync=True)
    tooltip_preview_audio_controls = Bool().tag(sync=True)

    # Options
    color = Union([Union([Unicode(), List(minlen=4, maxlen=4)]), List(Union([Unicode(), List(minlen=4, maxlen=4)]))]).tag(sync=True)
    color_selected = Union([Union([Unicode(), List(minlen=4, maxlen=4)]), List(Union([Unicode(), List(minlen=4, maxlen=4)]))]).tag(sync=True)
    color_hover = Union([Union([Unicode(), List(minlen=4, maxlen=4)]), List(Union([Unicode(), List(minlen=4, maxlen=4)]))]).tag(sync=True)
    color_by = Enum([None, 'valueA', 'valueB'], allow_none=True, default_value=None).tag(sync=True)
    opacity = Union([Float(), List(Float())], allow_none=True).tag(sync=True)
    opacity_unselected = Float().tag(sync=True)
    opacity_by = Enum([None, 'valueA', 'valueB', 'density'], allow_none=True, default_value=None).tag(sync=True)
    size = Union([Union([Int(), Float()]), List(Union([Int(), Float()]))]).tag(sync=True)
    size_by = Enum([None, 'valueA', 'valueB'], allow_none=True, default_value=None).tag(sync=True)
    connect = Bool().tag(sync=True)
    connection_color = Union([Union([Unicode(), List(minlen=4, maxlen=4)]), List(Union([Unicode(), List(minlen=4, maxlen=4)]))]).tag(sync=True)
    connection_color_selected = Union([Union([Unicode(), List(minlen=4, maxlen=4)]), List(Union([Unicode(), List(minlen=4, maxlen=4)]))]).tag(sync=True)
    connection_color_hover = Union([Union([Unicode(), List(minlen=4, maxlen=4)]), List(Union([Unicode(), List(minlen=4, maxlen=4)]))]).tag(sync=True)
    connection_color_by = Enum([None, 'valueA', 'valueB', 'segment', 'inherit'], allow_none=True, default_value=None).tag(sync=True)
    connection_opacity = Union([Float(), List(Float())], allow_none=True).tag(sync=True)
    connection_opacity_by = Enum([None, 'valueA', 'valueB', 'segment'], allow_none=True, default_value=None).tag(sync=True)
    connection_size = Union([Union([Int(), Float()]), List(Union([Int(), Float()]))]).tag(sync=True)
    connection_size_by = Enum([None, 'valueA', 'valueB', 'segment'], allow_none=True, default_value=None).tag(sync=True)
    width = Union([Unicode(), Int()], default_value='auto').tag(sync=True)
    height = Int().tag(sync=True)
    background_color = Union([Unicode(), List(minlen=4, maxlen=4)]).tag(sync=True)
    background_image = Unicode(None, allow_none=True).tag(sync=True)
    lasso_color = Union([Unicode(), List(minlen=4, maxlen=4)]).tag(sync=True)
    lasso_min_delay = Int().tag(sync=True)
    lasso_min_dist = Float().tag(sync=True)
    # selection_outline_width = Int().tag(sync=True)
    reticle = Bool().tag(sync=True)
    reticle_color = Union([Unicode(), List(minlen=4, maxlen=4)]).tag(sync=True)

    # For any kind of options. Note that whatever is defined in options will
    # be overwritten by the short-hand options
    other_options = Dict(dict()).tag(sync=True)

    view_download = Unicode(None, allow_none=True).tag(sync=True) # Used for triggering a download
    view_data = Array(default_value=None, allow_none=True, read_only=True).tag(sync=True, **ndarray_serialization)

    # For synchronyzing view changes across scatter plot instances
    view_sync = Unicode(None, allow_none=True).tag(sync=True)

    event_types = Dict(EVENT_TYPES, read_only=True).tag(sync=True)

    def __init__(self, data, *args, **kwargs):
        super().__init__(*args, **kwargs)

        self.data = data
        self.on_msg(self._handle_custom_msg)

    def _handle_custom_msg(self, event: dict, buffers):
        if event["type"] == EVENT_TYPES["TOOLTIP"] and isinstance(self.data, pd.DataFrame):
            data = self.data.iloc[event["index"]]
            self.send({
                "type": EVENT_TYPES["TOOLTIP"],
                "index": event["index"],
                "preview": data[event["preview"]] if event["preview"] is not None else None,
                "properties": data[event["properties"]].to_dict()
            })

    def show_tooltip(self, point_idx):
        data = self.data.iloc[point_idx]
        self.send({
            "type": TOOLTIP_EVENT_TYPE,
            "show": True,
            "index": point_idx,
            "preview": data[self.tooltip_preview] if self.tooltip_preview is not None else None,
            "properties": data[self.tooltip_properties_non_visual_info.keys()].to_dict() if self.tooltip_properties_non_visual_info is not None else {}
        })

<<<<<<< HEAD
    def create_download_view_button(self, icon_only=False, width=None):
        button = Button(
=======
    def create_download_view_button(self, icon_only=True, width=36):
        button = widgets.Button(
>>>>>>> cead377d
            description='' if icon_only else 'Download View',
            tooltip='Download View as PNG',
            icon='download',
            width=width,
        )

        def click_handler(event):
            self.send({
                "type": EVENT_TYPES["VIEW_DOWNLOAD"],
                "transparentBackgroundColor": bool(event["alt_key"]),
            })

        button.on_click(click_handler)
        return button

<<<<<<< HEAD
    def create_save_view_button(self, icon_only=False, width=None):
        button = Button(
=======
    def create_save_view_button(self, icon_only=True, width=36):
        button = widgets.Button(
>>>>>>> cead377d
            description='' if icon_only else 'Save View',
            tooltip='Save View to Widget Property',
            icon='camera',
            width=width,
        )

        def click_handler(event):
            self.send({
                "type": EVENT_TYPES["VIEW_SAVE"],
                "transparentBackgroundColor": bool(event["alt_key"]),
            })

        button.on_click(click_handler)
        return button

    def reset_view(self, animation: int = 0, data_extent: bool = False):
        if data_extent:
            self.send({
                "type": EVENT_TYPES["VIEW_RESET"],
                "area": {
                    "x": self.points[:, 0].min(),
                    "width": self.points[:, 0].max() - self.points[:, 0].min(),
                    "y": self.points[:, 1].min(),
                    "height": self.points[:, 1].max() - self.points[:, 1].min(),
                },
                "animation": animation
            })
        else:
            self.send({
                "type": EVENT_TYPES["VIEW_RESET"],
                "animation": animation
            })

    def create_reset_view_button(self, icon_only=True, width=36):
        button = Button(
            description='' if icon_only else 'Reset View',
            icon='refresh',
            tooltip='Reset View',
            width=width,
        )

        def click_handler(event):
            self.reset_view(500, event["alt_key"])

        button.on_click(click_handler)
        return button

    def create_mouse_mode_toggle_button(
        self,
        mouse_mode,
        icon,
        tooltip,
    ):
        button = widgets.Button(
            description='',
            icon=icon,
            tooltip=tooltip,
            button_style = 'primary' if self.mouse_mode == mouse_mode else '',
        )

        button.layout.width = '36px'

        def click_handler(b):
            button.button_style = 'primary'
            self.mouse_mode = mouse_mode

        def change_handler(change):
            button.button_style = 'primary' if change['new'] == mouse_mode else ''

        self.observe(change_handler, names=['mouse_mode'])

        button.on_click(click_handler)
        return button

    def show(self):
        button_pan_zoom = self.create_mouse_mode_toggle_button(
            mouse_mode='panZoom',
            icon='arrows',
            tooltip='Activate pan & zoom',
        )
        button_lasso = self.create_mouse_mode_toggle_button(
            mouse_mode='lasso',
            icon='crosshairs',
            tooltip='Activate lasso selection',
        )
        # Hide the rotate button for now until we find a robust way to only use
        # it while axes are hidden.
        # button_rotate = self.create_mouse_mode_toggle_button(
        #     mouse_mode='rotate',
        #     icon='undo',
        #     tooltip='Activate rotation',
        # )
        button_view_save = self.create_save_view_button()
        button_view_download = self.create_download_view_button()
        button_view_reset = self.create_reset_view_button()

        buttons = widgets.VBox(
            children=[
                button_pan_zoom,
                button_lasso,
                # button_rotate,
                widgets.Box(
                    children=[],
                    layout=widgets.Layout(
                        margin='10px 0',
                        width='100%',
                        height='0',
                        border='1px solid var(--jp-layout-color2)'
                    )
                ),
                button_view_save,
                button_view_download,
                button_view_reset,
            ],
            layout=widgets.Layout(
                display='flex',
                flex_flow='column',
                align_items='stretch',
                width='40px'
            )
        )

        plots = widgets.VBox(
            children=[self],
            layout=widgets.Layout(
                flex='1',
                width='auto'
            )
        )

        return widgets.HBox([buttons, plots])

class Button(anywidget.AnyWidget):
    _esm = """
    function render({ model, el }) {
      const button = document.createElement('button');

      button.classList.add('jupyter-widgets');
      button.classList.add('jupyter-button');
      button.classList.add('widget-button');

      const update = () => {
        const description = model.get('description');
        const icon = model.get('icon');
        const tooltip = model.get('tooltip');
        const width = model.get('width');

        button.textContent = '';

        if (icon) {
          const i = document.createElement('i');
          i.classList.add('fa', `fa-${icon}`);

          if (!description) {
            i.classList.add('center');
          }

          button.appendChild(i);
        }

        if (description) {
          button.appendChild(document.createTextNode(description));
        }

        if (tooltip) {
          button.title = tooltip;
        }

        if (width) {
          button.style.width = `${width}px`;
        }
      }

      const createEventHandler = (eventType) => (event) => {
        model.send({
          type: eventType,
          alt_key: event.altKey,
          shift_key: event.shiftKey,
          meta_key: event.metaKey,
        });
      }

      const clickHandler = createEventHandler('click');
      const dblclickHandler = createEventHandler('dblclick');

      button.addEventListener('click', clickHandler);
      button.addEventListener('dblclick', dblclickHandler);

      model.on('change:description', update);
      model.on('change:icon', update);
      model.on('change:width', update);
      model.on('change:tooltip', update);

      update();

      el.appendChild(button);

      return () => {
        button.removeEventListener('click', clickHandler);
        button.removeEventListener('dblclick', dblclickHandler);
      };
    }
    export default { render }
    """

    description = Unicode().tag(sync=True)
    icon = Unicode().tag(sync=True)
    width = Int(allow_none=True).tag(sync=True)

    def __init__(self, **kwargs):
        super().__init__(**kwargs)
        self._click_handler = None
        self.on_msg(self._handle_custom_msg)

    def _handle_custom_msg(self, event: dict, buffers):
        if event["type"] == "click" and self._click_handler is not None:
            self._click_handler(event)
        if event["type"] == "dblclick" and self._dblclick_handler is not None:
            self._dblclick_handler(event)

    def on_click(self, callback):
        self._click_handler = callback

    def on_dblclick(self, callback):
        self._dblclick_handler = callback<|MERGE_RESOLUTION|>--- conflicted
+++ resolved
@@ -253,13 +253,8 @@
             "properties": data[self.tooltip_properties_non_visual_info.keys()].to_dict() if self.tooltip_properties_non_visual_info is not None else {}
         })
 
-<<<<<<< HEAD
-    def create_download_view_button(self, icon_only=False, width=None):
+    def create_download_view_button(self, icon_only=True, width=36):
         button = Button(
-=======
-    def create_download_view_button(self, icon_only=True, width=36):
-        button = widgets.Button(
->>>>>>> cead377d
             description='' if icon_only else 'Download View',
             tooltip='Download View as PNG',
             icon='download',
@@ -275,13 +270,8 @@
         button.on_click(click_handler)
         return button
 
-<<<<<<< HEAD
-    def create_save_view_button(self, icon_only=False, width=None):
+    def create_save_view_button(self, icon_only=True, width=36):
         button = Button(
-=======
-    def create_save_view_button(self, icon_only=True, width=36):
-        button = widgets.Button(
->>>>>>> cead377d
             description='' if icon_only else 'Save View',
             tooltip='Save View to Widget Property',
             icon='camera',
