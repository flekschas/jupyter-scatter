--- conflicted
+++ resolved
@@ -350,7 +350,6 @@
     scatter.axes(labels=['axis 1', 'axis 2'])
     assert scatter.widget.axes_labels == ['axis 1', 'axis 2']
 
-<<<<<<< HEAD
 
 def test_scatter_transition_points(df: pd.DataFrame, df2: pd.DataFrame, df3: pd.DataFrame):
     scatter = Scatter(data=df, x='a', y='b')
@@ -436,7 +435,8 @@
 
     scatter.options(transition_points_duration=500)
     assert scatter.widget.transition_points_duration == 500
-=======
+
+
 def test_scatter_check_encoding_dtype(df: pd.DataFrame):
     check_encoding_dtype(pd.Series([1], dtype='int'))
     check_encoding_dtype(pd.Series([0.5], dtype='float'))
@@ -448,5 +448,4 @@
     check_encoding_dtype(scatter.color_data)
 
     with pytest.raises(ValueError):
-        check_encoding_dtype(pd.Series(np.array([1+0j])))
->>>>>>> 13abbed1
+        check_encoding_dtype(pd.Series(np.array([1+0j])))