<<<<<<< HEAD
## v0.19.0

- Feat: add contour line annotations
=======
## v0.18.2

- Refactor: rename the `reset_view` argument of `scatter.data()` to `zoom_view` for clarity
- Docs: add API docs for `reset_scales`, `zoom_view`, and `animate` of `scatter.data()`
- Fix: don't use external view domain (only the view) [#158](https://github.com/flekschas/jupyter-scatter/issues/158)
>>>>>>> 332063d5

## v0.18.1

- Fix: re-enable point transition and make it explicit via `scatter.options(transition_points=True, transition_points_duration=3000)`
- Fix: Correctly render axes grid lines upon resizing
- Fix: Reapply point color map when setting `color_by`
- Fix: Do not set tooltip titles if the corresponding elements are undefined.

## v0.18.0

- Feat: add support for line-based annotations via `scatter.annotations()`
- Feat: the exported and saved images now include a background color instead of a transparent background. You can still still export or save images with a transparent background by holding down the ALT key while clicking on the download or camera button.
- Refactor: When saving the current view as an image via the camera button on the left side bar, the image gets saved in `scatter.widget.view_data` as a 3D Numpy array (shape: `[height, width, 4]`) instead of a 1D Numpy array. Since the shape is now encoded by the 3D numpy array, `scatter.widget.view_shape` is no longer needed and is removed.
- Fix: hide button for activating rotate mouse mode as the rotation did not work (which is easily fixable) and should not be available when axes are shown as the axes are not rotateable. However rotating the plot without rotating the axis leads to incorrect tick marks.
- Fix: VSCode integration by updating regl-scatterplot to v1.10.4 ([#37](https://github.com/flekschas/jupyter-scatter/issues/37))

## v0.17.2

- Fix: bump regl-scatterplot to v1.10.2 for a [hotfix related to rendering more than 1M points](https://github.com/flekschas/regl-scatterplot/pull/190)

## v0.17.1

- Fix: regression preventing tooltip from showing up ([#141](https://github.com/flekschas/jupyter-scatter/issues/141))

## v0.17.0

- Feat: add `scatter.show_tooltip(point_idx)`
- Fix: reset scale & norm ranges upon updating the data via `scatter.data()`
- Fix: ensure `scatter.axes(labels=['x_label', 'y_label'])` works properly ([#137](https://github.com/flekschas/jupyter-scatter/issues/137]))

## v0.16.1

- Fix: preserve filter state upon changing visual encoding ([#134](https://github.com/flekschas/jupyter-scatter/issues/134))

## v0.16.0

**BREAKING CHANGES**:

The following list of helper widgets for configuring the scatter are removed from the `scatter.widget` as they are unmaintained, undocumented, and incomplete. If you relied on any of those UI widgets, please see `jscatter/widget.py` v0.15.0 on how they were created.

- `scatter.widget.mouse_mode_widget`
- `scatter.widget.lasso_initiator_widget`
- `scatter.widget.selection_widget`
- `scatter.widget.hovering_widget`
- `scatter.widget.color_widgets`
- `scatter.widget.color_by_widget`
- `scatter.widget.color_map_widget`
- `scatter.widget.height_widget`
- `scatter.widget.background_color_widget`
- `scatter.widget.background_image_widget`
- `scatter.widget.lasso_color_widget`
- `scatter.widget.lasso_min_delay_widget`
- `scatter.widget.lasso_min_dist_widget`
- `scatter.widget.color_widget`
- `scatter.widget.color_selected_widget`
- `scatter.widget.color_hover_widget`
- `scatter.widget.opacity_widget`
- `scatter.widget.selection_outline_width_widget`
- `scatter.widget.size_widget`
- `scatter.widget.selection_size_addition_widget`
- `scatter.widget.reticle_widget`
- `scatter.widget.reticle_color_widget`
- `scatter.widget.download_view_widget`
- `scatter.widget.save_view_widget`
- `scatter.widget.reset_view_widget`

Additionally, the following helper methods are removed as they are unnecessary.

- `scatter.widget.options()` (simply listed out all above removed widgets)
- `scatter.widget.select()` (same as `scatter.selection = list_of_point_indices`)
- `scatter.widget.use_cmap()` (same as passing the cmap name to `scatter.color(map=cmap_name)`)

**Other Changes**:

- Feat: Add basic support for x/y time scale via `Scatter(data=df, x='x', x_scale='time', y='y', y_scale='time')`
- Docs: Add API documentation for `scatter.widget`
- Docs: Add description for x/y scales
- Docs: Add description for connected scatterplots
- Fix: Match numerical and string IDs properly in `compose(match_by='XYZ')`
- Fix: Ensure that the domain and histograms match by avoiding missing categorical indices
- Fix: Ignore `NaN`s when computing histograms
- Fix: Warn when data contains `NaN`s and replace them with zeros
- Fix: Show correctly ordered color encoding in legend
- Fix: Ensure the widget's x and y scale domains are updated properly
- Fix: Ensure the widget's color, opacity, and size titles are updated properly
- Fix: Ensure the widget's axes titles are updated properly
- Fix: Include normalization in data dimension name
- Fix: Allow rendering a single axis instead of enforcing either none or both axis
- Fix: Rely on pre-normalized data to get bin ID
- Fix: Connect order
- Fix: X/Y scale domain bug
- Fix: Connected point bugs

## v0.15.1

- Fix: Remove an unused widget property that causes an issue with newer version of anywidget ([#117](https://github.com/flekschas/jupyter-scatter/pull/117))

## v0.15.0

- Feat: Add support for histograms in the tooltip ([#96](https://github.com/flekschas/jupyter-scatter/pull/96))
- Feat: Add support for non-visualized properties in the tooltip ([#96](https://github.com/flekschas/jupyter-scatter/pull/96))
- Fix: Allow mixing custom and DataFrame-based data ([#89](https://github.com/flekschas/jupyter-scatter/issues/89))
- Fix: Improve the tooltip positioning to avoid the tooltip being cut off unnecessarily
- Fix: Properly redraw axes on resize ([#108](https://github.com/flekschas/jupyter-scatter/issues/108))
- Fix: Incorrect axes scale domain ([#107](https://github.com/flekschas/jupyter-scatter/issues/107))
- Fix: Use custom regl-scatterplot option on creating a `Scatter` instance ([#106](https://github.com/flekschas/jupyter-scatter/issues/106))
- Fix: Broken link to properties in docstrings ([#110](https://github.com/flekschas/jupyter-scatter/issues/110))

## v0.14.3

- Fix: don't return color, opacity, or size settings when `labeling` is defined
- Fix: prevent x-axis label to be cut off at the bottom
- Fix: axes label color in dark mode

## v0.14.2

- Fix view synchronization when axes are _not_ shown
- Fix y-padding size determination
- Fix stale channel value getter for the tooltip

## v0.14.1

- Fix: update `color`, `opacity`, and `size` scales as the domains update
- Fix: auto-reset `x` and `y` scale domains upon updating the `x` and `y` data
- Fix: use better number formatter for the legend

## v0.14.0

- Add the ability to show a tooltip upon hovering over a point via `scatter.tooltip(true)` ([#86](https://github.com/flekschas/jupyter-scatter/pull/86))
- Fix axes updating of linked scatter plots when panning and zooming ([#87](https://github.com/flekschas/jupyter-scatter/issues/87))
- Fix missing x-axes of linked scatter plots ([#84](https://github.com/flekschas/jupyter-scatter/issues/84))
- Fix a type in the return value of `scatter.xy()`

## v0.13.1

- Fix: Prevent resetting the filter upon color, size, or opacity changes
- Fix: Upon changing the associated data frame via `scatter.data(new_df)`, reapply color, size, and opacity settings

## v0.13.0

- Add ability to specify titles when composing multiple scatter plots by passing tuples of `(Scatter, title)` to `compose()` or `link()`
- Fix: Add docstrings to `compose()` and `link()`
- Fix: Optimize height of the legend
- Fix: Check if axes are enabled before updating them when the x or y scale changes
- Fix: Merge point selections on `SHIFT` instead of activating the lasso as `SHIFT` interferes with Jupyter Lab
- Fix: Allow to call `scatter.zoomTo()` with the same points multiple times
- Fix: Unfilter when calling `scatter.filter(None)`
- Fix: Properly listen to changes when setting custom `regl-scatterplot` options via `scatter.options()`

## v0.12.6

- Fix distributed build by ensuring that `jscatter/bundle.js` is included in the build
- Fix categorical encoding for partial data

## v0.12.5

> **Warning**: do not use this version! The distributed build is broken. Use `v0.12.6` instead. :pray:

- Ensure that the default point colors respect the background when setting both at the same time during initialization. I.e., in the following scenario, the point color will be set to _white_ by default as the background color was set to _black_:

  ```py
  jscatter.plot(data=df, background_color='black')
  ```

- Fix an issue when working with views of a pandas DataFrame where not all categorical data is present

- Loosen strictness of `rows` and `cols` of `compose()` to allow having empty cells in the grid
  

## v0.12.4

- Respect the dictionary key-value order of categorical encoding maps in the legend. E.g., the following categorical color map legend will read `C`, then `B`, and finally `A`:

  ```py
  scatter.legend(True)
  scatter.color(map=dict(C='red', B='blue', A='pink'))
  ```

- Update third-party JS libraries

## v0.12.3

- Fix incorrect legend for categorical coloring

## v0.12.2

- Update `regl-scatterplot` to `v1.6.9`

## v0.12.1

- Fix the ordering of the legend's value labels for continuous encodings such that high to low values are order top to bottom ([#70](https://github.com/flekschas/jupyter-scatter/issues/70))

## v0.12.0

- Add support for referencing points by the Pandas DataFrame's index via `Scatter(data_use_index=True)` or `scatter.data(use_index=True)`. This is useful for synchronizing the selection or filtering of two Scatter instances that operate on different data frames with point correspondences. ([#62](https://github.com/flekschas/jupyter-scatter/issues/62)

  ```py
  import jscatter
  import numpy as np
  import pandas as pd

  df1 = pd.DataFrame(
      data=np.random.rand(16, 2),
      index=[chr(65 + x) for x in range(16)],
      columns=['x', 'y']
  )
  df2 = pd.DataFrame(
      data=np.random.rand(8, 2),
      index=[chr(76 - x) for x in range(8)],
      columns=['x', 'y']
  )

  s1 = jscatter.Scatter(data=df1, data_use_index=True, x='x', y='y', x_scale=[0, 2], y_scale=[0, 1])
  s2 = jscatter.Scatter(data=df2, data_use_index=True, x='x', y='y', x_scale=[-1, 1], y_scale=[0, 1])

  def on_selection_change(change):
      s2.selection(s1.selection())

  s1.widget.observe(on_selection_change, names='selection')

  jscatter.compose([s1, s2])
  ```

  https://user-images.githubusercontent.com/932103/223899982-d2837c4d-f486-4f33-af22-cf3866c4983e.mp4

- Avoid unregistering all observers when calling `jscatter.compose()` such that external observers remain registered
- Fix undefined `this` in codec preventing the `scatter.selection()` from working correctly ([#66](https://github.com/flekschas/jupyter-scatter/pull/66))

## v0.11.0

- Add `scatter.filter([0, 1, 2])` for filtering down points. Filtering down to a specific subset of points is much faster than than updating the underlying data ([#61](https://github.com/flekschas/jupyter-scatter/issues/61))
- Add `scatter.data(df)` to allow rendering new data points without having to re-initialize the scatter instance ([#61](https://github.com/flekschas/jupyter-scatter/issues/61))
- Add the ability to automatically zoom to filtered points via `Scatter(zoom_on_filter=True)` or `scatter.zoom(on_filter=True)`
- Add lasso on long press and make it the default. The behavior can be changed via `Scatter(lasso_on_long_press=False)` or `scatter.lasso(on_long_press=False)`
- Updated `regl-scatterplot` to `v1.6`

## v0.10.0

- Add support for automatic zooming to selected points via `scatter.zoom(on_selection=True)`
- Fix view synchronization issue
- Add `remove()` to the JS widget to ensure that the scatterplot is destroyed in ipywidgets `v8`.

## v0.9.0

- Add support for animated zooming to a set of points via `scatter.zoom(pointIndices)` ([#49](https://github.com/flekschas/jupyter-scatter/issues/49))
- Bump regl-scatterplot to `v1.4.1`
- Add support for VSCode and Colab ([#37](https://github.com/flekschas/jupyter-scatter/issues/37))
- Fix serving of numpy data for JS client. Use consistent serialization object between JS and Python.

## v0.8.0

- Add support for end labeling of continuous data encoding via a new `labeling` argument of `color()`, `opacity()`, `size()`, `connection_color()`, `connection_opacity()`, and `connection_size()`. ([#46](https://github.com/flekschas/jupyter-scatter/pull/46))
- Fix the incorrect size legend when the size map is reversed ([#47](https://github.com/flekschas/jupyter-scatter/issues/47))

## v0.7.4

- Adjust widget to be compatible with ipywidgets `v8` and jupyterlab-widgets `v3` ([#39]((https://github.com/flekschas/jupyter-scatter/issues/39)))

## v0.7.3

- Fix broken build of `v0.7.2`
- Fix versions of ipywidgets and jupyterlab_widgets to avoid running into incompatibilities ([#40](https://github.com/flekschas/jupyter-scatter/issues/40))

## v0.7.2

**Do not use. Build is broken**

## v0.7.1

- Take the x-padding into account when setting a fixed width ([#36](https://github.com/flekschas/jupyter-scatter/issues/36))
- Make `width` and `height` correspond to the canvas' (i.e., inner) dimensions such that `Scatter(width=500, height=500)` will lead to a canvas of size 500x500 px.

## v0.7.0

- Add support for legends via `scatter.legend(True, position='top-right', size='small')` ([#30](https://github.com/flekschas/jupyter-scatter/issues/30))

## v0.6.1

- Remove accidentally added `console.log`

## v0.6.0

- Add support for axes labels via `scatter.axes(labels=True)` or `scatter.axes(labels=['x-axis', 'y-axis'])` ([#29](https://github.com/flekschas/jupyter-scatter/issues/29))

## v0.5.1

- Fix issues when specifying the color, opacity, or size map via a `dict`

## v0.5.0

- **Breaking changes:**
  - For `scatter.color()`, rename `color` to `default`, `color_selected` to `selected`, and `color_hover` and `hover`
  - For `scatter.opacity()`, rename `opacity` to `default`
  - For `scatter.size()`, rename `size` to `default`
  - For `scatter.connection_color()`, rename `color` to `default`, `color_selected` to `selected`, and `color_hover` and `hover`
  - For `scatter.connection_opacity()`, rename `opacity` to `default`
  - For `scatter.connection_size()`, rename `size` to `default`
- Add `scatter.opacity(unselected=0.5)`. This property defines the opacity scaling factor of unselected points and must be in `[0, 1]`. This scaling is only applied if one or more points are selected.

## v0.4.1

- Fix an issue when dynamically resizing the scatter plot height
- Fix an issue when switching from categorical to continuous color/opacity/size encoding

## v0.4.0

- **Breaking change:** Renamed `color_active` and `connection_color_active` to `color_selected` and `connection_color_selected` respectively for clarity.
- Add support for axes via `Scatter(axes=True, axes_grid=True)` or `scatter.axes(True, grid=True)`.
- Add support for log and power x/y scales via `Scatter(x_scale='log')` or `scatter.y(scale='pow')`.
- Add docstrings and type hints

## v0.3.4

- Unset data-driven color, opacity, and size encoding when only a constant value was passed to an encoder function. E.g., after initializing `scatter = Scatter(..., color_by='property')`, calling `scatter.color('red')` will automatically unset `color_by`.

## v0.3.3

- Fix `scatter.pixels()`

## v0.3.2

- Fix more type hints...

## v0.3.1

- Make type hints backward compatible to Python 3.7

## v0.3.0

- **Breaking change:** Change the signature of `compose()` to simplify correspondence mapping of data points.
- **Breaking change:** Rename `view_pixels` to `view_data` and add faster synchronization from the JS to Python kernel
- Add ability to link the view of multiple scatter plots via `compose(sync_view=True)`
- Add `link()` as a shorthand for `compose(sync_view=True, sync_selection=True, sync_hover=True)`
- Add ability to defined categorical colors using a dictionary. E.g., `scatter.color(by='coolness', map=dict(cool='blue', hot='orange'))`
- Fix two issues with the `order` argument in methods `color()`, `opacity()`, `size()`, `connection_color()`, `connection_opacity()`, and `connection_size()` that prevented it's propper use.
- Improve the ordering of the default Okabe Ito color map
- Expose default the Okabe Ito (`okabe_ito`) and Glasbey (`glasbey_light` and `glasbey_dark`) color maps for convenience
- Automatiecally handle string as categorical data

## v0.2.2

- Fix broken installation of [v0.2.1](v0.2.1) (#23)

## v0.2.1

- Simplify installation ([#16](https://github.com/flekschas/jupyter-scatter/pull/16))

## v0.2.0

- Complete rewrite of the Python API to match ([#3](https://github.com/flekschas/jupyter-scatter/issues/3))

## v0.1.2

- Properly destroy regl-scatterplot on destroy of a widget instance

## v0.1.1

- Fix bunch of typos related to renaming the pypi and npm package

## v0.1.0

- First version<|MERGE_RESOLUTION|>--- conflicted
+++ resolved
@@ -1,14 +1,9 @@
-<<<<<<< HEAD
 ## v0.19.0
 
-- Feat: add contour line annotations
-=======
-## v0.18.2
-
-- Refactor: rename the `reset_view` argument of `scatter.data()` to `zoom_view` for clarity
+- Feat: add contour line annotations [#163](https://github.com/flekschas/jupyter-scatter/issues/163)
+- Refactor: rename the `reset_view` argument of `scatter.data()` to `zoom_view` for clarity [#162](https://github.com/flekschas/jupyter-scatter/issues/162)
 - Docs: add API docs for `reset_scales`, `zoom_view`, and `animate` of `scatter.data()`
-- Fix: don't use external view domain (only the view) [#158](https://github.com/flekschas/jupyter-scatter/issues/158)
->>>>>>> 332063d5
+- Fix: don't use external view domain (only the view) [#161](https://github.com/flekschas/jupyter-scatter/issues/161)
 
 ## v0.18.1
 
