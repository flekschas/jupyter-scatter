--- conflicted
+++ resolved
@@ -1,12 +1,9 @@
 ## v0.18.1
 
-<<<<<<< HEAD
 - Fix: re-enable point transition and make it explicit via `scatter.options(transition_points=True, transition_points_duration=3000)`
-=======
 - Fix: Correctly render axes grid lines upon resizing
 - Fix: Reapply point color map when setting `color_by`
 - Fix: Do not set tooltip titles if the corresponding elements are undefined.
->>>>>>> 13abbed1
 
 ## v0.18.0
 
