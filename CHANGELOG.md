--- conflicted
+++ resolved
@@ -2,11 +2,8 @@
 
 - Add support for animated zooming to a set of points via `scatter.zoom(pointIndices)` ([#49](https://github.com/flekschas/jupyter-scatter/issues/49))
 - Bump regl-scatterplot to `v1.4.1`
-<<<<<<< HEAD
+- Add support for VSCode and Colab ([#37](https://github.com/flekschas/jupyter-scatter/issues/37))
 - Fix serde of numpy data for JS client. Use consistent serialization object between JS and Python.
-=======
-- Add support for VSCode and Colab ([#37](https://github.com/flekschas/jupyter-scatter/issues/37))
->>>>>>> e11f4e96
 
 ## v0.8.0
 
