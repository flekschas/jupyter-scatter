--- conflicted
+++ resolved
@@ -1,14 +1,9 @@
-<<<<<<< HEAD
 ## v0.18.0
 
 - Feat: The exported and saved images now include a background color instead of a transparent background. You can still still export or save images with a transparent background by holding down the ALT key while clicking on the download or camera button.
 - Refactor: When saving the current view as an image via the camera button on the left side bar, the image gets saved in `scatter.widget.view_data` as a 3D Numpy array (shape: `[height, width, 4]`) instead of a 1D Numpy array. Since the shape is now encoded by the 3D numpy array, `scatter.widget.view_shape` is no longer needed and is removed.
-=======
-## v0.17.3
-
 - Fix: hide button for activating rotate mouse mode as the rotation did not work (which is easily fixable) and should not be available when axes are shown as the axes are not rotateable. However rotating the plot without rotating the axis leads to incorrect tick marks.
 - Fix: VSCode integration by updating regl-scatterplot to v1.10.4 ([#37](https://github.com/flekschas/jupyter-scatter/issues/37))
->>>>>>> cead377d
 
 ## v0.17.2
 
