--- conflicted
+++ resolved
@@ -1,10 +1,10 @@
+## v0.16.2
+
+- Fix: reset scale & norm ranges upon updating the data via `scatter.data()`
+
 ## v0.16.1
 
-<<<<<<< HEAD
-- Fix: reset scale & norm ranges upon updating the data via `scatter.data()`
-=======
 - Fix: preserve filter state upon changing visual encoding ([#134](https://github.com/flekschas/jupyter-scatter/issues/134))
->>>>>>> fd6fad3c
 
 ## v0.16.0
 
