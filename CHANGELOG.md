--- conflicted
+++ resolved
@@ -1,4 +1,3 @@
-<<<<<<< HEAD
 ## v0.3.0
 
 - **Breaking change:** Change the signature of `compose()` to simplify correspondence mapping of data points.
@@ -8,11 +7,10 @@
 - Fix two issues with the `order` argument in methods `color()`, `opacity()`, `size()`, `connection_color()`, `connection_opacity()`, and `connection_size()` that prevented it's propper use.
 - Improve the ordering of the default Okabe Ito color map
 - Expose default the Okabe Ito (`okabe_ito`) and Glasbey (`glasbey_light` and `glasbey_dark`) color maps for convenience
-=======
+
 ## v0.2.2
 
 - Fix broken installation of [v0.2.1](v0.2.1) (#23)
->>>>>>> 68ff2639
 
 ## v0.2.1
 
