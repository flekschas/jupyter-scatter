--- conflicted
+++ resolved
@@ -1,10 +1,7 @@
-<<<<<<< HEAD
-=======
 ## Next
 
 - Complete rewrite of the Python API to match #3
 
->>>>>>> 88b653a2
 ## v0.1.2
 
 - Properly destroy regl-scatterplot on destroy of a widget instance
